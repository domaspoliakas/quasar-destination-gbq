# quasar-destination-gbq [![Discord](https://img.shields.io/discord/373302030460125185.svg?logo=discord)](https://discord.gg/QNjwCg6)

## Usage

```sbt
<<<<<<< HEAD
libraryDependencies += "com.slamdata" %% "quasar-destination-gbq" % <version>
```

## Configuration
```json
{
  "name": <destination-name>,
  "type": {
    "name": "gbq",
    "version": 1
  },
  "config": {
    "authCfg": <service-account-json-auth-file-contents>,
    "project": <existing-google-cloud-project>,
    "datasetId": <dataset-name>
  }
}
```

- `destination-name` is what you would like to name the destination
- `path-to-service-account-json-file` is the contents of your service account authentication json file in string format
- `existing-google-cloud-project` is the name of your existing google cloud project
- `dataset-name` is the dataset name you would like your table to be pushed into
=======
libraryDependencies += "com.precog" %% "quasar-destination-gbq" % <version>
```
>>>>>>> 97676511
<|MERGE_RESOLUTION|>--- conflicted
+++ resolved
@@ -3,8 +3,7 @@
 ## Usage
 
 ```sbt
-<<<<<<< HEAD
-libraryDependencies += "com.slamdata" %% "quasar-destination-gbq" % <version>
+libraryDependencies += "com.precog" %% "quasar-destination-gbq" % <version>
 ```
 
 ## Configuration
@@ -26,8 +25,4 @@
 - `destination-name` is what you would like to name the destination
 - `path-to-service-account-json-file` is the contents of your service account authentication json file in string format
 - `existing-google-cloud-project` is the name of your existing google cloud project
-- `dataset-name` is the dataset name you would like your table to be pushed into
-=======
-libraryDependencies += "com.precog" %% "quasar-destination-gbq" % <version>
-```
->>>>>>> 97676511
+- `dataset-name` is the dataset name you would like your table to be pushed into